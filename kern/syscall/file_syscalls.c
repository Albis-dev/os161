/*
 * File System Calls
 * 
 * Don't forget to dispatch using system call dispatcher.
 * (arch/mips/syscall/syscall.c)
 */

#include <file_syscalls.h>

#include <current.h>
#include <copyinout.h>
#include <kern/unistd.h>
#include <kern/fcntl.h>
#include <kern/errno.h>
#include <kern/stat.h>
#include <kern/seek.h>
#include <proc.h>
#include <synch.h>
#include <types.h>
#include <uio.h>
#include <vfs.h>
#include <vnode.h>

/*
 * Opens a file.
 * 
 * Using vfs_open(), populate the file handle structure and assign
 * a process-specific file descriptor to it.
 * 
 * Return Value : Non-negative integer(file descriptor) upon success.
 */ 
int
sys_open(char *filename, int flags, int32_t *retval) {
    
    int result = 0;

    KASSERT(curproc != NULL);
    struct proc *proc = curproc; // load current process
    KASSERT(proc != NULL);

    // create new file handle
    struct fileHandle *fh;
    fh = fh_create();

    // open a file and populate vnode in the file handle struct
    result = vfs_open(filename, flags, 0, &fh->fh_vnode);
	if (result) {
        // failed to open
        return result;
	}

    // access mode
    fh->fh_accmode = flags & O_ACCMODE;

    int fd = 0; // A file descriptor

    // don't forget we're accessing a shared resource!
    spinlock_acquire(&proc->p_lock);
    KASSERT(spinlock_do_i_hold(&proc->p_lock));

    // probe fileTable array, find the first empty space 
    while(proc->fileTable[fd] != NULL) {
        fd++;
    }
    KASSERT(proc->fileTable[fd] == NULL);

    // assign the file handle to file table entry
    proc->fileTable[fd] = fh;
    KASSERT(proc->fileTable[fd] == fh);

    spinlock_release(&curproc->p_lock);
    KASSERT(!spinlock_do_i_hold(&proc->p_lock));

    *retval = fd;
    return 0;
}

/*
 * Closes a file.
 * 
 * Using vfs_close(), fetch the file handle structure,
 * decrement vnode refcount and destroy the file handle if the refcount == 0
 * 
 * Return Value : Always 0 (Never fails)
 */ 
int
sys_close(int fd) {

    struct fileHandle *fh;

    KASSERT(curproc != NULL);
    struct proc *proc = curproc; // load current process
    KASSERT(proc != NULL);

    spinlock_acquire(&proc->p_lock);
    // query the file table and get the current file handle
    fh = proc->fileTable[fd];
    KASSERT(fh != NULL);
    proc->fileTable[fd] = NULL; // so we can recycle the fd
    spinlock_release(&proc->p_lock);

    lock_acquire(fh->fh_lock);
    // decrements vnode's reference count
    // it will automatically destroy the vnode if the refcount hits zero
    // see vnode.c
    vfs_close(fh->fh_vnode);

    // destroy the file handle if no one use the file
    if (fh->fh_vnode->vn_refcount == 0) {
        lock_release(fh->fh_lock);
        fh_destroy(fh);
    } else {
        lock_release(fh->fh_lock);
    }

    return 0; 
}

/*
 * Writes to a file.
 * 
 * Using VOP_WRITE() macro, initialize uio using uio_kinit() (see uio.h) and execute.
 * 
<<<<<<< HEAD
 * Return Value : Bytes written. Error number upon failure.
=======
 * Return Value : Bytes written
>>>>>>> 628aacb3
 */ 
int
sys_write(int fd, void *buf, size_t buflen, ssize_t *retval)
{
    /*
     * EBADF 	fd is not a valid file descriptor, or was not opened for writing.
     * EFAULT 	Part or all of the address space pointed to by buf is invalid.
     * ENOSPC 	There is no free space remaining on the filesystem containing the file.
     * EIO 	A hardware I/O error occurred writing the data.
     */

    // load current process
    KASSERT(curproc != NULL);
    struct proc *proc = curproc;
    KASSERT(proc != NULL);

    // EBADF check section
    struct fileHandle *fh;

    spinlock_acquire(&proc->p_lock);
    fh = proc->fileTable[fd];
    spinlock_release(&proc->p_lock);

    lock_acquire(fh->fh_lock);

    if (fh == NULL) {
        /* invalid fd */
        return EBADF;
    } else if (fh->fh_accmode == O_RDONLY) {
        /* incorrect access mode */
        return EBADF;
    } else if (fh->fh_vnode == NULL) {
        /* haven't initialized */
        return EBADF;
    }

    int result;

    // Initialize uio structure
    struct iovec iov;
    struct uio myuio;

    uio_kinit(&iov, &myuio, (void *)buf, buflen, fh->fh_offset, UIO_WRITE);
    myuio.uio_segflg = UIO_USERSPACE;
    myuio.uio_space = proc_getas();

    // write to file
    result = VOP_WRITE(fh->fh_vnode, &myuio);
    // update the offset whether the operation failed or not.
    *retval = myuio.uio_offset - fh->fh_offset;
    fh->fh_offset = myuio.uio_offset;
    lock_release(fh->fh_lock);

    if (result) {
        // seek failed or IO failed (mostly EFAULT)
        return result;
    }
    return 0;
}

/*
 * Reads a file, store it to given buffer address.
 * 
 * 
 * Return Value : Bytes read. Error number upon failure.
 */ 
int sys_read(int fd, void *buf, size_t buflen, ssize_t *retval) {
    /*
    * EBADF 	fd is not a valid file descriptor, or was not opened for reading.
    * EFAULT 	Part or all of the address space pointed to by buf is invalid.
    * EIO 	    A hardware I/O error occurred reading the data.
    */

    // load current process
    KASSERT(curproc != NULL);
    struct proc *proc = curproc;
    KASSERT(proc != NULL);

    // EBADF check section
    struct fileHandle *fh;

    spinlock_acquire(&proc->p_lock);
    fh = proc->fileTable[fd];
    spinlock_release(&proc->p_lock);

    lock_acquire(fh->fh_lock);

    if (fh == NULL) {
        /* invalid fd */
        return EBADF;
    } else if (fh->fh_accmode == O_WRONLY) {
        /* incorrect access mode */
        return EBADF;
    } else if (fh->fh_vnode == NULL) {
        /* haven't initialized */
        return EBADF;
    }

    int result;

    // Initialize uio structure
    struct iovec iov;
    struct uio myuio;

    uio_kinit(&iov, &myuio, (void *)buf, buflen, fh->fh_offset, UIO_READ);
    myuio.uio_segflg = UIO_USERSPACE;
    myuio.uio_space = proc_getas();

    result = VOP_READ(fh->fh_vnode, &myuio);

    *retval = myuio.uio_offset - fh->fh_offset;
    fh->fh_offset = myuio.uio_offset;
    lock_release(fh->fh_lock);

    if (result) {
        return result;
    }

    return 0;
}

<<<<<<< HEAD
/*
 * Changes the current offset of the given file handle.
 * 
 * Return Value : Newly assigned offset. Error number upon failure.
 */ 
=======
>>>>>>> 628aacb3
int sys_lseek (int fd, off_t pos, int whence, off_t *retval)
{   
    int result;

    // load current process
    KASSERT(curproc != NULL);
    struct proc *proc = curproc;
    KASSERT(proc != NULL);

    struct fileHandle *fh;

    spinlock_acquire(&proc->p_lock);
    fh = proc->fileTable[fd];
    spinlock_release(&proc->p_lock);

    // sanity checks
    if (fh == NULL) {
        /* Invalid fd */
        return EBADF;
    } else if (!((whence == SEEK_SET) ||
                 (whence == SEEK_CUR) ||
                 (whence == SEEK_END))) {
        /* Invalid argument */
        return ESPIPE;
    } else if (pos < 0) {
        return EINVAL;
    } else {
        lock_acquire(fh->fh_lock);

        KASSERT(fh->fh_vnode != NULL);
        KASSERT(lock_do_i_hold(fh->fh_lock));
        result = VOP_ISSEEKABLE(fh->fh_vnode);
        if (result == 0) {
            /* Non-seekable file */
            lock_release(fh->fh_lock);
            return ESPIPE;
        }
    }   

    KASSERT(lock_do_i_hold(fh->fh_lock));

    if (whence == SEEK_SET) {
        fh->fh_offset = pos;
    } else if (whence == SEEK_CUR) {
        fh->fh_offset += pos;
    } else if (whence == SEEK_END) {
        struct stat filestat;

        result = VOP_STAT(fh->fh_vnode, &filestat);
        if (result) {
            /* Can't check filesize */
            return result;
        }

        fh->fh_offset = filestat.st_size + pos;
    }

    *retval = fh->fh_offset;

    lock_release(fh->fh_lock);
    KASSERT(!lock_do_i_hold(fh->fh_lock));


    return 0;
}
<|MERGE_RESOLUTION|>--- conflicted
+++ resolved
@@ -96,7 +96,6 @@
     // query the file table and get the current file handle
     fh = proc->fileTable[fd];
     KASSERT(fh != NULL);
-    proc->fileTable[fd] = NULL; // so we can recycle the fd
     spinlock_release(&proc->p_lock);
 
     lock_acquire(fh->fh_lock);
@@ -121,11 +120,7 @@
  * 
  * Using VOP_WRITE() macro, initialize uio using uio_kinit() (see uio.h) and execute.
  * 
-<<<<<<< HEAD
- * Return Value : Bytes written. Error number upon failure.
-=======
  * Return Value : Bytes written
->>>>>>> 628aacb3
  */ 
 int
 sys_write(int fd, void *buf, size_t buflen, ssize_t *retval)
@@ -247,14 +242,6 @@
     return 0;
 }
 
-<<<<<<< HEAD
-/*
- * Changes the current offset of the given file handle.
- * 
- * Return Value : Newly assigned offset. Error number upon failure.
- */ 
-=======
->>>>>>> 628aacb3
 int sys_lseek (int fd, off_t pos, int whence, off_t *retval)
 {   
     int result;
@@ -319,4 +306,4 @@
 
 
     return 0;
-}
+}